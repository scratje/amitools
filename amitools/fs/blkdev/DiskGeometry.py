--- conflicted
+++ resolved
@@ -137,15 +137,11 @@
       heads = 1
     if secs == None:
       secs = 32
-<<<<<<< HEAD
     cyls = (size // self.block_bytes) // (secs * heads)
-=======
-    cyls = (size / self.block_bytes) / (secs * heads)
     # keep cyls low
     while cyls > 65535:
       cyls //= 2
       heads *= 2
->>>>>>> 8aecd50a
     # keep approx values or match
     geo_size = cyls * secs * heads * self.block_bytes
     if approx or geo_size == size:

--- conflicted
+++ resolved
@@ -13,17 +13,11 @@
     self.chunks    = MemoryAlloc(self.mem, self.raw_mem.addr, size, self.raw_mem.addr, label_mgr)
 
   def __del__(self):
-<<<<<<< HEAD
-    self.label_mgr.delete_labels_within(self.raw_mem.addr,self.raw_size)
-    self.chunks = None
-    self.alloc.free_memory(self.raw_mem)
-=======
     if self.raw_mem != None:
       self.label_mgr.delete_labels_within(self.raw_mem.addr,self.raw_size)
       self.chunks = None
       self.alloc.free_memory(self.raw_mem)
       self.raw_mem = None
->>>>>>> 437f1bd8
 
   def AllocPooled(self, name, size):
     return self.chunks.alloc_memory(name,size,True,False)

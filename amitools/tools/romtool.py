--- conflicted
+++ resolved
@@ -201,7 +201,6 @@
 
 
 def do_diff_cmd(args):
-<<<<<<< HEAD
     # load ROMs
     img_a = args.image_a
     logging.info("loading ROM A from '%s'", img_a)
@@ -252,69 +251,14 @@
     in_img = args.in_image
     logging.info("loading ROM from '%s'", in_img)
     rom_img = rom.Loader.load(in_img)
+    kh = rom.KickRomAccess(rom_img)
+    if args.fix_checksum:
+        kh.make_writable()
+        kh.write_check_sum()
     out_img = args.out_image
     logging.info("saving ROM to '%s'", out_img)
     with open(out_img, "wb") as fh:
-        fh.write(rom_img)
-=======
-  # load ROMs
-  img_a = args.image_a
-  logging.info("loading ROM A from '%s'", img_a)
-  rom_a = KickRom.Loader.load(img_a)
-  img_b = args.image_b
-  logging.info("loading ROM B from '%s'", img_b)
-  rom_b = KickRom.Loader.load(img_b)
-  # check sizes
-  size_a = len(rom_a)
-  size_b = len(rom_b)
-  if not args.force and size_a != size_b:
-    logging.error("ROM differ in size (%08x != %08x). Aborting", size_a, size_b)
-    return 2
-  # do diff
-  base_addr = 0
-  if args.rom_addr:
-    base_addr = int(args.rom_addr, 16)
-  elif args.show_address:
-    kh = KickRom.KickRomAccess(rom_a)
-    if kh.is_kick_rom():
-      base_addr = kh.get_base_addr()
-    else:
-      logging.error("Not a KickROM! Can't detect base address.")
-      return 3
-  print_hex_diff(rom_a, rom_b, num=args.columns, show_same=args.same,
-                 base_addr=base_addr)
-
-
-def do_dump_cmd(args):
-  img = args.image
-  logging.info("loading ROM from '%s'", img)
-  rom = KickRom.Loader.load(img)
-  base_addr = 0
-  if args.rom_addr:
-    base_addr = int(args.rom_addr, 16)
-  elif args.show_address:
-    kh = KickRom.KickRomAccess(rom)
-    if kh.is_kick_rom():
-      base_addr = kh.get_base_addr()
-    else:
-      logging.error("Not a KickROM! Can't detect base address.")
-      return 3
-  print_hex(rom, num=args.columns, base_addr=base_addr)
-
-
-def do_copy_cmd(args):
-  in_img = args.in_image
-  logging.info("loading ROM from '%s'", in_img)
-  rom = KickRom.Loader.load(in_img)
-  kh = KickRomAccess(rom)
-  if args.fix_checksum:
-    kh.make_writable()
-    kh.write_check_sum()
-  out_img = args.out_image
-  logging.info("saving ROM to '%s'", out_img)
-  with open(out_img, "wb") as fh:
-    fh.write(kh.get_data())
->>>>>>> 8aecd50a
+        fh.write(kh.get_data())
 
 
 def do_info_cmd(args):
@@ -611,22 +555,11 @@
 
 
 def setup_copy_parser(parser):
-<<<<<<< HEAD
     parser.add_argument('in_image', help='rom image to read')
     parser.add_argument('out_image', help='rom image to be written')
-    parser.add_argument('-b', '--rom-addr', default=None,
-                        help="use this base address for ROM. otherwise guess.")
-    parser.add_argument('-i', '--show-info', default=False,
-                        action='store_true',
-                        help="show more details on resident")
+    parser.add_argument('-c', '--fix-checksum', default=False, action='store_true',
+                        help="fix checksum on written image")
     parser.set_defaults(cmd=do_copy_cmd)
-=======
-  parser.add_argument('in_image', help='rom image to read')
-  parser.add_argument('out_image', help='rom image to be written')
-  parser.add_argument('-c', '--fix-checksum', default=False, action='store_true',
-                      help="fix checksum on written image")
-  parser.set_defaults(cmd=do_copy_cmd)
->>>>>>> 8aecd50a
 
 
 def parse_args():

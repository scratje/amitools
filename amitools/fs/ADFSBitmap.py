


import struct
import ctypes

from .block.BitmapBlock import BitmapBlock
from .block.BitmapExtBlock import BitmapExtBlock
from .DosType import *
from .FSError import *

class ADFSBitmap:
  def __init__(self, root_blk):
    self.root_blk = root_blk
    self.blkdev = self.root_blk.blkdev
    # state
    self.ext_blks = []
    self.bitmap_blks = []
    self.bitmap_data = None
    self.valid = False
    # bitmap block entries
    self.bitmap_blk_bytes = root_blk.blkdev.block_bytes - 4
    self.bitmap_blk_longs = root_blk.blkdev.block_longs - 1
    # calc size of bitmap
    self.bitmap_bits = self.blkdev.num_blocks - self.blkdev.reserved
    self.bitmap_longs = (self.bitmap_bits + 31) // 32
    self.bitmap_bytes = (self.bitmap_bits + 7) // 8
    # number of blocks required for bitmap (and bytes consumed there)
    self.bitmap_num_blks = (self.bitmap_longs + self.bitmap_blk_longs - 1) // self.bitmap_blk_longs
    self.bitmap_all_blk_bytes = self.bitmap_num_blks * self.bitmap_blk_bytes
    # blocks stored in root and in every ext block
    self.num_blks_in_root = len(self.root_blk.bitmap_ptrs)
    self.num_blks_in_ext = self.blkdev.block_longs - 1
    # number of ext blocks required
    self.num_ext = (self.bitmap_num_blks - self.num_blks_in_root + self.num_blks_in_ext - 1) // (self.num_blks_in_ext)
    # start a root block
    self.find_start = root_blk.blk_num
    # was bitmap modified?
    self.dirty = False
    # for DOS6/7 track used blocks
    self.num_used = 0

  def create(self):
    # clear local count
    self.num_used = 0

    # create data and preset with 0xff
    self.bitmap_data = ctypes.create_string_buffer(self.bitmap_all_blk_bytes)
    for i in range(self.bitmap_all_blk_bytes):
      self.bitmap_data[i] = chr(0xff)

    # clear bit for root block
    blk_pos = self.root_blk.blk_num
    self.clr_bit(blk_pos)
    blk_pos += 1

    # create ext blocks
    for i in range(self.num_ext):
      bm_ext = BitmapExtBlock(self.blkdev, blk_pos)
      bm_ext.create()
      self.clr_bit(blk_pos)
      blk_pos += 1
      self.ext_blks.append(bm_ext)

    # create bitmap blocks
    for i in range(self.bitmap_num_blks):
      bm = BitmapBlock(self.blkdev, blk_pos)
      bm.create()
      self.clr_bit(blk_pos)
      blk_pos += 1
      self.bitmap_blks.append(bm)

    # set pointers to ext blocks
    if self.num_ext > 0:
      self.root_blk.bitmap_ext_blk = self.ext_blks[0].blk_num
      for i in range(self.num_ext-1):
        bm_ext = self.ext_blks[i]
        bm_ext_next = self.ext_blks[i+1]
        bm_ext.bitmap_ext_blk = bm_ext_next.blk_num

    # set pointers to bitmap blocks
    cur_ext_index = 0
    cur_ext_pos = 0
    for i in range(self.bitmap_num_blks):
      blk_num = self.bitmap_blks[i].blk_num
      if i < self.num_blks_in_root:
        # pointers in root block
        self.root_blk.bitmap_ptrs[i] = blk_num
      else:
        # pointers in ext block
        self.ext_blks[cur_ext_index].bitmap_ptrs[cur_ext_pos] = blk_num
        cur_ext_pos += 1
        if cur_ext_pos == self.num_blks_in_ext:
          cur_ext_pos = 0
          cur_ext_index += 1
    self.valid = True
    self.dirty = True

  def write(self):
    if self.dirty:
      self.dirty = False
      # update bitmap
      self._write_ext_blks()
      self._write_bitmap_blks()
      # in DOS6/DOS7 update root block stats
      if rootblock_tracks_used_blocks(self.root_blk.fstype):
        self.root_blk.blocks_used = self.num_used
      # always write root (bitmap pointers)
      self.root_blk.write()

  def _write_ext_blks(self):
    # write ext blocks
    for ext_blk in self.ext_blks:
      ext_blk.write()

  def _write_bitmap_blks(self):
    # write bitmap blocks
    off = 0
    for blk in self.bitmap_blks:
      blk.set_bitmap_data(self.bitmap_data[off:off+self.bitmap_blk_bytes])
      blk.write()
      off += self.bitmap_blk_bytes

  def read(self):
    self.bitmap_blks = []
    bitmap_data = bytearray()

    # DOS6/7: update num used
    if rootblock_tracks_used_blocks(self.root_blk.fstype):
      self.num_used = self.root_blk.blocks_used

    # get bitmap blocks from root block
    blocks = self.root_blk.bitmap_ptrs
    for blk in blocks:
      if blk == 0:
        break
      bm = BitmapBlock(self.blkdev, blk)
      bm.read()
      if not bm.valid:
        raise FSError(INVALID_BITMAP_BLOCK, block=bm)
      self.bitmap_blks.append(bm)
      bitmap_data += bm.get_bitmap_data()

    # now check extended bitmap blocks
    ext_blk = self.root_blk.bitmap_ext_blk
    while ext_blk != 0:
      bm_ext = BitmapExtBlock(self.blkdev, ext_blk)
      bm_ext.read()
      self.ext_blks.append(bm_ext)
      blocks = bm_ext.bitmap_ptrs
      for blk in blocks:
        if blk == 0:
          break
        bm = BitmapBlock(self.blkdev, blk)
        bm.read()
        if not bm.valid:
          raise FSError(INVALID_BITMAP_BLOCK, block=bm)
        bitmap_data += bm.get_bitmap_data()
        self.bitmap_blks.append(bm)
      ext_blk = bm_ext.bitmap_ext_blk

    # check bitmap data
    num_bm_blks = len(self.bitmap_blks)
    num_bytes = self.bitmap_blk_bytes * num_bm_blks
    if num_bytes != len(bitmap_data):
      raise FSError(BITMAP_SIZE_MISMATCH, node=self, extra="got=%d want=%d" % (len(bitmap_data), num_bytes))
    if num_bm_blks != self.bitmap_num_blks:
      raise FSError(BITMAP_BLOCK_COUNT_MISMATCH, node=self, extra="got=%d want=%d" % (self.bitmap_num_blks, num_bm_blks))

    # create a modyfiable bitmap
    self.bitmap_data = ctypes.create_string_buffer(len(bitmap_data))
    self.bitmap_data[:] = bitmap_data
    self.valid = True

  def find_free(self, start=None):
    # give start of search
    if start == None:
      pos = self.find_start
    else:
      pos = start
    # at most scan all bits
    num = self.bitmap_bits
    while num > 0:
      # a free bit?
      found = self.get_bit(pos)
      old_pos = pos
      pos += 1
      if pos == self.bitmap_bits + self.blkdev.reserved:
        pos = self.blkdev.reserved
      if found:
        # start a next position
        self.find_start = pos
        return old_pos
      num -= 1
    return None

  def find_n_free(self, num, start=None):
    first_blk = self.find_free(start)
    if first_blk == None:
      return None
    if num == 1:
      return [first_blk]
    result = [first_blk]
    for i in range(num-1):
      blk_num = self.find_free()
      if blk_num == None:
        return None
      if blk_num in result:
        return None
      result.append(blk_num)
    return result

  def get_num_free(self):
    num = 0
<<<<<<< HEAD
    for i in range(self.bitmap_bits):
      if self.get_bit(i):
=======
    res = self.blkdev.reserved
    for i in xrange(self.bitmap_bits):
      if self.get_bit(i + res):
>>>>>>> 8aecd50a
        num+=1
    return num

  def get_num_used(self):
    num = 0
<<<<<<< HEAD
    for i in range(self.bitmap_bits):
      if not self.get_bit(i):
=======
    res = self.blkdev.reserved
    for i in xrange(self.bitmap_bits):
      if not self.get_bit(i + res):
>>>>>>> 8aecd50a
        num+=1
    return num

  def alloc_n(self, num, start=None):
    free_blks = self.find_n_free(num, start)
    if free_blks == None:
      return None
    for b in free_blks:
      self.clr_bit(b)
    return free_blks

  def dealloc_n(self, blks):
    for b in blks:
      self.set_bit(b)

  def get_bit(self, off):
    if off < self.blkdev.reserved or off >= self.blkdev.num_blocks:
      return None
    off = (off - self.blkdev.reserved)
    long_off = off // 32
    bit_off = off % 32
    val = struct.unpack_from(">I", self.bitmap_data, long_off * 4)[0]
    mask = 1 << bit_off
    return (val & mask) == mask

  # mark as free
  def set_bit(self, off):
    if off < self.blkdev.reserved or off >= self.blkdev.num_blocks:
      return False
    off = (off - self.blkdev.reserved)
    long_off = off // 32
    bit_off = off % 32
    val = struct.unpack_from(">I", self.bitmap_data, long_off * 4)[0]
    mask = 1 << bit_off
    if val & mask == 0:
      val = val | mask
      struct.pack_into(">I", self.bitmap_data, long_off * 4, val)
      self.dirty = True
      self.num_used -= 1

  # mark as used
  def clr_bit(self, off):
    if off < self.blkdev.reserved or off >= self.blkdev.num_blocks:
      return False
    off = (off - self.blkdev.reserved)
    long_off = off // 32
    bit_off = off % 32
    val = struct.unpack_from(">I", self.bitmap_data, long_off * 4)[0]
    mask = 1 << bit_off
    if val & mask == mask:
      val = val & ~mask
      struct.pack_into(">I", self.bitmap_data, long_off * 4, val)
      self.dirty = True
      self.num_used += 1

  def dump(self):
    print("Bitmap:")
    print("  ext: ",self.ext_blks)
    print("  blks:",len(self.bitmap_blks))
    print("  bits:",len(self.bitmap_data) * 8,self.blkdev.num_blocks)

  def print_info(self):
    num_free = self.get_num_free()
    num_used = self.get_num_used()
    print("num free:", num_free)
    print("num used:", num_used)
    if rootblock_tracks_used_blocks(self.root_blk.fstype):
      print("num used:", self.num_used, "(cached in root)")
    print("sum:     ", num_free + num_used)
    print("total:   ", self.bitmap_bits)

  def create_draw_bitmap(self):
    bm = ctypes.create_string_buffer(self.blkdev.num_blocks)
    for i in range(self.blkdev.num_blocks):
      bm[i] = chr(0)
    return bm

  def print_free(self, brief=False):
    bm = self.create_draw_bitmap()
    res = self.blkdev.reserved
    for i in range(self.blkdev.num_blocks):
      if i >= res and self.get_bit(i):
        bm[i] = 'F'
    self.print_draw_bitmap(bm, brief)

  def print_used(self, brief=False):
    bm = self.create_draw_bitmap()
    res = self.blkdev.reserved
    for i in range(self.blkdev.num_blocks):
      if i >= res and not self.get_bit(i):
        bm[i] = '#'
    self.print_draw_bitmap(bm, brief)

  def draw_on_bitmap(self, bm):
    # show reserved blocks
    res = self.blkdev.reserved
    bm[0:res] = "x" * res
    # root block
    bm[self.root_blk.blk_num] = 'R'
    # bitmap blocks
    for bm_blk in self.bitmap_blks:
      bm[bm_blk.blk_num] = 'b'
    # bitmap ext blocks
    for ext_blk in self.ext_blks:
      bm[ext_blk.blk_num] = 'B'

  def print_draw_bitmap(self, bm, brief=False):
    line = ""
    blk = 0
    blk_cyl = self.blkdev.sectors * self.blkdev.heads
    found = False
    for i in range(self.blkdev.num_blocks):
      c = bm[i]
      if ord(c) == 0:
        c = '.'
      else:
        found = True
      line += c
      if i % self.blkdev.sectors == self.blkdev.sectors - 1:
        line += " "
      if i % blk_cyl == blk_cyl - 1:
        if not brief or found:
          print("%8d: %s" % (blk,line))
        blk += blk_cyl
        line = ""
        found = False<|MERGE_RESOLUTION|>--- conflicted
+++ resolved
@@ -212,27 +212,17 @@
 
   def get_num_free(self):
     num = 0
-<<<<<<< HEAD
+    res = self.blkdev.reserved
     for i in range(self.bitmap_bits):
-      if self.get_bit(i):
-=======
-    res = self.blkdev.reserved
-    for i in xrange(self.bitmap_bits):
       if self.get_bit(i + res):
->>>>>>> 8aecd50a
         num+=1
     return num
 
   def get_num_used(self):
     num = 0
-<<<<<<< HEAD
+    res = self.blkdev.reserved
     for i in range(self.bitmap_bits):
-      if not self.get_bit(i):
-=======
-    res = self.blkdev.reserved
-    for i in xrange(self.bitmap_bits):
       if not self.get_bit(i + res):
->>>>>>> 8aecd50a
         num+=1
     return num
 

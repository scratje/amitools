# -*- coding: utf-8 -*-
# sphinx config

project = 'amitools'
copyright = '2019, Christian Vogelgsang'
author = 'Christian Vogelgsang'

<<<<<<< HEAD
version = '0.2'
release = '0.2.0'
=======
version = u'0.3'
release = u'0.3.0'
>>>>>>> 8aecd50a

# -- General configuration ---------------------------------------------------
extensions = [
    'sphinx.ext.autodoc',
    'sphinx.ext.intersphinx',
    'sphinx.ext.todo',
]
templates_path = ['_templates']
source_suffix = '.rst'
master_doc = 'index'
language = 'en'
exclude_patterns = []
pygments_style = None

# -- Options for HTML output -------------------------------------------------
html_theme = 'alabaster'
#html_static_path = ['_static']

# -- Extension configuration -------------------------------------------------
intersphinx_mapping = {'https://docs.python.org/': None}
todo_include_todos = True<|MERGE_RESOLUTION|>--- conflicted
+++ resolved
@@ -5,13 +5,8 @@
 copyright = '2019, Christian Vogelgsang'
 author = 'Christian Vogelgsang'
 
-<<<<<<< HEAD
-version = '0.2'
-release = '0.2.0'
-=======
-version = u'0.3'
-release = u'0.3.0'
->>>>>>> 8aecd50a
+version = '0.3'
+release = '0.3.0'
 
 # -- General configuration ---------------------------------------------------
 extensions = [

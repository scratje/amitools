from amitools.vamos.Log import log_exec
from amitools.vamos.Exceptions import *
from Puddle import Puddle

class Pool:

  def __init__(self, mem, alloc, flags, size, thresh, poolid):
    self.alloc   = alloc
    self.mem     = mem
    self.minsize = size
    self.flags   = flags
    self.thresh  = thresh
    self.name    = " in Pool %x" % poolid
    self.puddles = []

  def __del__(self):
    while len(self.puddles) > 0:
      puddle = self.puddles.pop()
      puddle.__del__()
<<<<<<< HEAD
      del puddle
=======
>>>>>>> 437f1bd8

  def __str__(self):
    poolstr = ""
    for puddle in self.puddles:
      if poolstr == "":
        poolstr = "{%s}" % puddle
      else:
        poolstr = "%s,{%s}" % (poolstr,puddle)
    return poolstr
        
  def AllocPooled(self, label_mgr, name, size):
    result = None
    if size >= self.thresh:
      puddle = Puddle(self.mem, self.alloc, label_mgr, name, size)
      if puddle != None:
        self.puddles.append(puddle)
        result = puddle.AllocPooled(name + self.name, size)
    else: 
      for puddle in self.puddles:
        result = puddle.AllocPooled(name + self.name, size)
        if result != None:
          break
        # none of the puddles had enough memory
      if result == None:
        puddle = Puddle(self.mem, self.alloc, label_mgr, name, self.minsize)
        if puddle != None:
          self.puddles.append(puddle)
          result = puddle.AllocPooled(name + self.name, size)
    if result == None: 
      log_exec.info("AllocPooled: Unable to allocate memory (%x)", size)
    return result

  def FreePooled(self, mem, size):
    if mem != 0:
      for puddle in self.puddles:
        if puddle.contains(mem,size):
          puddle.FreePooled(mem,size)
          return
      raise VamosInternalError("FreePooled: invalid memory, not in any puddle : ptr=%06x" % mem)
<|MERGE_RESOLUTION|>--- conflicted
+++ resolved
@@ -17,10 +17,6 @@
     while len(self.puddles) > 0:
       puddle = self.puddles.pop()
       puddle.__del__()
-<<<<<<< HEAD
-      del puddle
-=======
->>>>>>> 437f1bd8
 
   def __str__(self):
     poolstr = ""
@@ -30,7 +26,7 @@
       else:
         poolstr = "%s,{%s}" % (poolstr,puddle)
     return poolstr
-        
+
   def AllocPooled(self, label_mgr, name, size):
     result = None
     if size >= self.thresh:
